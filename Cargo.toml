--- conflicted
+++ resolved
@@ -3,11 +3,7 @@
 name = "ndarray"
 version = "0.15.6"
 edition = "2018"
-<<<<<<< HEAD
 rust-version = "1.51"
-=======
-rust-version = "1.49"
->>>>>>> e080d62b
 authors = [
   "Ulrik Sverdrup \"bluss\"",
   "Jim Turner"
