--- conflicted
+++ resolved
@@ -7,11 +7,7 @@
 // except according to those terms.
 
 use std::ops::{Add, Div, Mul};
-<<<<<<< HEAD
 use libnum::{self, Zero, Float, FromPrimitive};
-=======
-use libnum::{self, One, Zero, Float, FromPrimitive};
->>>>>>> e1a6db89
 use itertools::free::enumerate;
 
 use imp_prelude::*;
